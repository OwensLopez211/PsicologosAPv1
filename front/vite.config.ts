--- conflicted
+++ resolved
@@ -1,11 +1,6 @@
 import { defineConfig } from 'vite'
 import react from '@vitejs/plugin-react'
 import compression from 'vite-plugin-compression'
-import { visualizer } from 'rollup-plugin-visualizer'
-<<<<<<< HEAD
-=======
-import { VitePWA } from 'vite-plugin-pwa'
->>>>>>> b094efaf
 
 export default defineConfig({
   plugins: [
@@ -19,44 +14,6 @@
         level: 9,
       },
     }),
-    visualizer({
-<<<<<<< HEAD
-      filename: 'dist/stats.html', // ubicación del reporte
-      open: true,                  // abre automáticamente en el navegador
-      gzipSize: true,              // muestra tamaño gzip
-      brotliSize: true             // muestra tamaño brotli
-=======
-      filename: 'dist/stats.html',
-      open: true,
-      gzipSize: true,
-      brotliSize: true
-    }),
-    VitePWA({
-      registerType: 'autoUpdate',
-      includeAssets: ['favicon.svg', 'favicon.ico', 'robots.txt', 'logo.png'],
-      manifest: {
-        name: 'E-mind',
-        short_name: 'E-mind',
-        description: 'App de psicólogos E-mind',
-        theme_color: '#ffffff',
-        background_color: '#ffffff',
-        display: 'standalone',
-        start_url: '/',
-        icons: [
-          {
-            src: 'logo.jpeg',
-            sizes: '192x192',
-            type: 'image/png'
-          },
-          {
-            src: 'logo.jpeg',
-            sizes: '512x512',
-            type: 'image/png'
-          }
-        ]
-      }
->>>>>>> b094efaf
-    })
   ],
   server: {
     host: true,
