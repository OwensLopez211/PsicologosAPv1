--- conflicted
+++ resolved
@@ -6,21 +6,11 @@
     <meta name="viewport" content="width=device-width, initial-scale=1.0" />
     <title>E-mind - Psicoterapia online a precio accesible</title>
     <link href="https://fonts.googleapis.com/css2?family=Inter:wght@400;500;600;700&family=Lora:wght@400;500;600;700&display=swap" rel="stylesheet">
-<<<<<<< HEAD
-    <script type="module" crossorigin src="/assets/index-r7UAV8WB.js"></script>
-    <link rel="modulepreload" crossorigin href="/assets/vendor-C3pW_Bxl.js">
-    <link rel="modulepreload" crossorigin href="/assets/utils-CasAj8xz.js">
-    <link rel="stylesheet" crossorigin href="/assets/index-Bf8Zx0ek.css">
+    <script type="module" crossorigin src="/assets/index-CbooXeSe.js"></script>
+    <link rel="stylesheet" crossorigin href="/assets/index-DFoLFsN2.css">
   </head>
-=======
-    <script type="module" crossorigin src="/assets/index-N9u2R4Im.js"></script>
-    <link rel="modulepreload" crossorigin href="/assets/vendor-C3pW_Bxl.js">
-    <link rel="modulepreload" crossorigin href="/assets/utils-CasAj8xz.js">
-    <link rel="stylesheet" crossorigin href="/assets/index-BJPYPdXo.css">
-  <link rel="manifest" href="/manifest.webmanifest"><script id="vite-plugin-pwa:register-sw" src="/registerSW.js"></script></head>
->>>>>>> b094efaf
   <body>
     <div id="root"></div>
 
   </body>
-</html>
+</html>