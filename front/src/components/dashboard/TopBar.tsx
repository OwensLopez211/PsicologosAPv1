--- conflicted
+++ resolved
@@ -75,10 +75,7 @@
         { path: '/dashboard', label: 'Inicio', icon: HomeIcon },
         { path: '/dashboard/profile', label: 'Perfil', icon: UserIcon },
         { path: '/dashboard/appointments', label: 'Citas', icon: CalendarIcon },
-<<<<<<< HEAD
-=======
         { path: '/dashboard/reviews', label: 'Valoraciones', icon: StarIcon },
->>>>>>> 0c2cf4f7
         { path: '/especialistas', label: 'Buscar', icon: MagnifyingGlassIcon },
       ],
       PSYCHOLOGIST: [
@@ -87,11 +84,8 @@
         { path: '/psicologo/dashboard/schedule', label: 'Agenda', icon: CalendarIcon },
         { path: '/psicologo/dashboard/patients', label: 'Pacientes', icon: UsersIcon },
         { path: '/psicologo/dashboard/payments', label: 'Pagos', icon: CreditCardIcon },
-<<<<<<< HEAD
-        { path: '/psicologo/dashboard/reviews', label: 'Reviews', icon: StarIcon },
-=======
+
         { path: '/psicologo/dashboard/reviews', label: 'Valoraciones', icon: StarIcon },
->>>>>>> 0c2cf4f7
       ],
       ADMIN: [
         { path: '/admin/dashboard', label: 'Inicio', icon: HomeIcon },
@@ -99,11 +93,7 @@
         { path: '/admin/dashboard/payments', label: 'Pagos', icon: CreditCardIcon },
         { path: '/admin/dashboard/pacients', label: 'Pacientes', icon: UsersIcon },
         { path: '/admin/dashboard/psychologists', label: 'Psicólogos', icon: UserGroupIcon },
-<<<<<<< HEAD
-        { path: '/admin/dashboard/reviews', label: 'Reviews', icon: StarIcon },
-=======
         { path: '/admin/dashboard/reviews', label: 'Valoraciones', icon: StarIcon },
->>>>>>> 0c2cf4f7
       ],
     };
 
